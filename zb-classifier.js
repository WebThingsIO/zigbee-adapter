--- conflicted
+++ resolved
@@ -2353,12 +2353,6 @@
     }
   }
 
-<<<<<<< HEAD
-  initHaSmartPlug(node,
-                  haElectricalEndpoint,
-                  seMeteringEndpoint,
-                  genLevelCtrlEndpoint) {
-=======
   addSceneEvents(levelProperty, node) {
     // endpoint 1 of the RC 110 also controls scenes.
     // The driver treats the scene buttons as level property. Each scene
@@ -2378,8 +2372,10 @@
     this.addEvents(node, eventMappings);
   }
 
-  initHaSmartPlug(node, haElectricalEndpoint, genLevelCtrlEndpoint) {
->>>>>>> 2a409c9c
+  initHaSmartPlug(node,
+              haElectricalEndpoint,
+              seMeteringEndpoint,
+              genLevelCtrlEndpoint) {
     node.type = 'smartplug';
     node['@type'] = ['OnOffSwitch', 'SmartPlug', 'EnergyMonitor'];
     this.addOnProperty(node, haElectricalEndpoint);
