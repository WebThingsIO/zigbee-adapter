--- conflicted
+++ resolved
@@ -458,17 +458,10 @@
     const endpoint = node.activeEndpoints[genOnOffEndpoint];
     const property = this.addProperty(
       node,                           // device
-<<<<<<< HEAD
-      'on',                           // name
-      {// property description
-        '@type': 'OnOffProperty',
-        label: 'On/Off',
-=======
       `on${suffix}`,                  // name
-      {                               // property description
+      {// property description
         '@type': suffix ? 'BooleanProperty' : 'OnOffProperty',
         label: suffix ? `On/Off (${suffix})` : 'On/Off',
->>>>>>> bbd09670
         type: 'boolean',
       },
       endpoint.profileId,             // profileId
@@ -1921,12 +1914,7 @@
     this.addOccupancySensorProperty(node, msOccupancySensingEndpoint);
   }
 
-<<<<<<< HEAD
-  initOnOffSwitch(node, genOnOffEndpoint) {
-=======
   initOnOffSwitches(node, genOnOffEndpoints) {
-    node.type = Constants.THING_TYPE_ON_OFF_SWITCH;
->>>>>>> bbd09670
     node['@type'] = ['OnOffSwitch'];
     console.log('genOnOffEndpoints =', genOnOffEndpoints);
     for (const idx in genOnOffEndpoints) {
